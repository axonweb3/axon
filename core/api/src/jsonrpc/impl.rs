use std::path::PathBuf;
use std::sync::atomic::{AtomicBool, Ordering};
use std::sync::Arc;

use jsonrpsee::core::Error;

use common_apm::metrics_rpc;
use core_consensus::SYNC_STATUS;
use protocol::traits::{APIAdapter, Context};
use protocol::types::{
    Block, BlockNumber, Bytes, Hash, Hasher, Header, Hex, Receipt, SignedTransaction, TxResp,
    UnverifiedTransaction, H160, H256, H64, U256,
};
use protocol::{async_trait, codec::ProtocolCodec, lazy::CHAIN_ID, ProtocolResult};

use crate::jsonrpc::web3_types::{
    BlockId, RichTransactionOrHash, Web3Block, Web3CallRequest, Web3FeeHistory, Web3Filter,
    Web3Log, Web3Receipt, Web3SyncStatus, Web3Transaction,
};

use crate::jsonrpc::{AxonJsonRpcServer, RpcResult};
use crate::APIError;

#[allow(dead_code)]
pub struct JsonRpcImpl<Adapter> {
    adapter: Arc<Adapter>,
    version: String,
    pprof:   Arc<AtomicBool>,
    path:    PathBuf,
}

impl<Adapter: APIAdapter> JsonRpcImpl<Adapter> {
    pub fn new(adapter: Arc<Adapter>, version: &str, path: PathBuf) -> Self {
        Self {
            adapter,
            version: version.to_string(),
            pprof: Arc::new(AtomicBool::default()),
            path: path.join("api"),
        }
    }

    async fn call_evm(
        &self,
        req: Web3CallRequest,
        data: Bytes,
        number: Option<u64>,
    ) -> ProtocolResult<TxResp> {
        if req.from.is_none() && req.to.is_none() {
            return Err(APIError::RequestPayload("from and to are both None".to_string()).into());
        }

        let header = self
            .adapter
            .get_block_header_by_number(Context::new(), number)
            .await?
            .ok_or_else(|| APIError::Storage(format!("Cannot get {:?} header", number)))?;

        let mock_header = mock_header_by_call_req(header, &req);

        self.adapter
            .evm_call(
                Context::new(),
                req.from,
                req.to,
                req.gas,
                data.to_vec(),
                mock_header.state_root,
                mock_header.into(),
            )
            .await
    }
}

#[async_trait]
impl<Adapter: APIAdapter + 'static> AxonJsonRpcServer for JsonRpcImpl<Adapter> {
    #[metrics_rpc("eth_sendRawTransaction")]
    async fn send_raw_transaction(&self, tx: Hex) -> RpcResult<H256> {
        let utx = UnverifiedTransaction::decode(&tx.as_bytes())
            .map_err(|e| Error::Custom(e.to_string()))?;
        utx.check_hash().map_err(|e| Error::Custom(e.to_string()))?;

        let stx = SignedTransaction::try_from(utx).map_err(|e| Error::Custom(e.to_string()))?;
        let hash = stx.transaction.hash;

        self.adapter
            .insert_signed_txs(Context::new(), stx)
            .await
            .map_err(|e| Error::Custom(e.to_string()))?;

        Ok(hash)
    }

    #[metrics_rpc("eth_getTransactionByHash")]
    async fn get_transaction_by_hash(&self, hash: H256) -> RpcResult<Option<Web3Transaction>> {
        let res = self
            .adapter
            .get_transaction_by_hash(Context::new(), hash)
            .await
            .map_err(|e| Error::Custom(e.to_string()))?;

        if let Some(stx) = res {
            if let Some(receipt) = self
                .adapter
                .get_receipt_by_tx_hash(Context::new(), hash)
                .await
                .map_err(|e| Error::Custom(e.to_string()))?
            {
                Ok(Some((stx, receipt).into()))
            } else {
                Err(Error::Custom(format!(
                    "can not get receipt by hash {:?}",
                    hash
                )))
            }
        } else {
            Ok(None)
        }
    }

    #[metrics_rpc("eth_getBlockByNumber")]
    async fn get_block_by_number(
        &self,
        number: BlockId,
        show_rich_tx: bool,
    ) -> RpcResult<Option<Web3Block>> {
        let block = self
            .adapter
            .get_block_by_number(Context::new(), number.into())
            .await
            .map_err(|e| Error::Custom(e.to_string()))?;

        match block {
            Some(b) => {
                let capacity = b.tx_hashes.len();
                let block_number = b.header.number;
                let block_hash = b.header_hash();
                let mut ret = Web3Block::from(b);
                if show_rich_tx {
                    let mut txs = Vec::with_capacity(capacity);
                    for (idx, tx) in ret.transactions.iter().enumerate() {
                        let tx = self
                            .adapter
                            .get_transaction_by_hash(Context::new(), tx.get_hash())
                            .await
                            .map_err(|e| Error::Custom(e.to_string()))?
                            .unwrap();

                        txs.push(RichTransactionOrHash::Rich(
                            Web3Transaction::from(tx)
                                .add_block_number(block_number)
                                .add_block_hash(block_hash)
                                .add_tx_index(idx),
                        ));
                    }

                    ret.transactions = txs;
                }

                Ok(Some(ret))
            }
            None => Ok(None),
        }
    }

    #[metrics_rpc("eth_getBlockByHash")]
    async fn get_block_by_hash(
        &self,
        hash: H256,
        show_rich_tx: bool,
    ) -> RpcResult<Option<Web3Block>> {
        let block = self
            .adapter
            .get_block_by_hash(Context::new(), hash)
            .await
            .map_err(|e| Error::Custom(e.to_string()))?;

        match block {
            Some(b) => {
                let capacity = b.tx_hashes.len();
                let block_number = b.header.number;
                let block_hash = b.header_hash();
                let mut ret = Web3Block::from(b);
                if show_rich_tx {
                    let mut txs = Vec::with_capacity(capacity);
                    for (idx, tx) in ret.transactions.iter().enumerate() {
                        let tx = self
                            .adapter
                            .get_transaction_by_hash(Context::new(), tx.get_hash())
                            .await
                            .map_err(|e| Error::Custom(e.to_string()))?
                            .unwrap();

                        txs.push(RichTransactionOrHash::Rich(
                            Web3Transaction::from(tx)
                                .add_block_number(block_number)
                                .add_block_hash(block_hash)
                                .add_tx_index(idx),
                        ));
                    }

                    ret.transactions = txs;
                }

                Ok(Some(ret))
            }
            None => Ok(None),
        }
    }

    #[metrics_rpc("eth_getTransactionCount")]
    async fn get_transaction_count(
        &self,
        address: H160,
        number: Option<BlockId>,
    ) -> RpcResult<U256> {
        self.adapter
            .get_account(Context::new(), address, number.unwrap_or_default().into())
            .await
            .map(|account| account.nonce)
            .map_err(|e| Error::Custom(e.to_string()))
    }

    #[metrics_rpc("eth_blockNumber")]
    async fn block_number(&self) -> RpcResult<U256> {
        self.adapter
            .get_block_header_by_number(Context::new(), None)
            .await
            .map_err(|e| Error::Custom(e.to_string()))?
            .map(|h| U256::from(h.number))
            .ok_or_else(|| Error::Custom("Cannot get latest block header".to_string()))
    }

    #[metrics_rpc("eth_getBalance")]
    async fn get_balance(&self, address: H160, number: Option<BlockId>) -> RpcResult<U256> {
        Ok(self
            .adapter
            .get_account(Context::new(), address, number.unwrap_or_default().into())
            .await
            .map_or(U256::zero(), |account| account.balance))
    }

    #[metrics_rpc("eth_chainId")]
    async fn chain_id(&self) -> RpcResult<U256> {
        Ok((**CHAIN_ID.load()).into())
    }

    #[metrics_rpc("net_version")]
    async fn net_version(&self) -> RpcResult<U256> {
        self.chain_id().await
    }

    #[metrics_rpc("eth_call")]
<<<<<<< HEAD
    async fn call(&self, req: Web3CallRequest, number: BlockId) -> RpcResult<Hex> {
=======
    async fn call(&self, req: Web3CallRequest, number: Option<BlockId>) -> RpcResult<Hex> {
>>>>>>> 9845466c
        let data_bytes = req
            .data
            .as_ref()
            .map(|hex| hex.as_bytes())
            .unwrap_or_default();
        let resp = self
            .call_evm(req, data_bytes, number.unwrap_or_default().into())
            .await
            .map_err(|e| Error::Custom(e.to_string()))?;
        let call_hex_result = Hex::encode(resp.ret);
        Ok(call_hex_result)
    }

    #[metrics_rpc("eth_estimateGas")]
    async fn estimate_gas(&self, req: Web3CallRequest, number: Option<BlockId>) -> RpcResult<U256> {
        if let Some(gas_limit) = req.gas.as_ref() {
            if gas_limit == &U256::zero() {
                return Err(Error::Custom("Gas cannot be zero".to_string()));
            }
        }

        if let Some(price) = req.gas_price.as_ref() {
            if price >= &U256::max_value() {
                return Err(Error::Custom("Gas price too high".to_string()));
            }
        }

        let num = match number {
            Some(BlockId::Num(n)) => Some(n),
            _ => None,
        };
        let data_bytes = req
            .data
            .as_ref()
            .map(|hex| hex.as_bytes())
            .unwrap_or_default();
        let resp = self
            .call_evm(req, data_bytes, num)
            .await
            .map_err(|e| Error::Custom(e.to_string()))?;

        Ok(resp.gas_used.into())
    }

    #[metrics_rpc("eth_getCode")]
    async fn get_code(&self, address: H160, number: Option<BlockId>) -> RpcResult<Hex> {
        let account = self
            .adapter
            .get_account(Context::new(), address, number.unwrap_or_default().into())
            .await
            .map_err(|e| Error::Custom(e.to_string()))?;

        let code_result = self
            .adapter
            .get_code_by_hash(Context::new(), &account.code_hash)
            .await
            .map_err(|e| Error::Custom(e.to_string()))?;
        if let Some(code_bytes) = code_result {
            Ok(Hex::encode(code_bytes))
        } else {
            Ok(Hex::empty())
        }
    }

    #[metrics_rpc("eth_getBlockTransactionCountByNumber")]
    async fn get_block_transaction_count_by_number(&self, number: BlockId) -> RpcResult<U256> {
        let block = self
            .adapter
            .get_block_by_number(Context::new(), number.into())
            .await
            .map_err(|e| Error::Custom(e.to_string()))?;
        let count = match block {
            Some(bc) => bc.tx_hashes.len(),
            _ => 0,
        };
        Ok(U256::from(count))
    }

    #[metrics_rpc("eth_getTransactionReceipt")]
    async fn get_transaction_receipt(&self, hash: H256) -> RpcResult<Option<Web3Receipt>> {
        let res = self
            .adapter
            .get_transaction_by_hash(Context::new(), hash)
            .await
            .map_err(|e| Error::Custom(e.to_string()))?;

        if let Some(stx) = res {
            if let Some(receipt) = self
                .adapter
                .get_receipt_by_tx_hash(Context::new(), hash)
                .await
                .map_err(|e| Error::Custom(e.to_string()))?
            {
                Ok(Some(Web3Receipt::new(receipt, stx)))
            } else {
                Err(Error::Custom(format!(
                    "can not get receipt by hash {:?}",
                    hash
                )))
            }
        } else {
            Ok(None)
        }
    }

    #[metrics_rpc("eth_gasPrice")]
    async fn gas_price(&self) -> RpcResult<U256> {
        Ok(U256::from(8u64))
    }

    #[metrics_rpc("net_listening")]
    async fn listening(&self) -> RpcResult<bool> {
        Ok(true)
    }

    #[metrics_rpc("eth_mining")]
    async fn mining(&self) -> RpcResult<bool> {
        Ok(false)
    }

    #[metrics_rpc("net_peerCount")]
    async fn peer_count(&self) -> RpcResult<U256> {
        self.adapter
            .peer_count(Context::new())
            .await
            .map_err(|e| Error::Custom(e.to_string()))
    }

    #[metrics_rpc("eth_syncing")]
    async fn syncing(&self) -> RpcResult<Web3SyncStatus> {
        Ok(SYNC_STATUS.read().clone().into())
    }

    #[metrics_rpc("eth_getLogs")]
    async fn get_logs(&self, filter: Web3Filter) -> RpcResult<Vec<Web3Log>> {
        let topics = filter.topics.unwrap_or_default();

        #[allow(clippy::large_enum_variant)]
        enum BlockPosition {
            Hash(H256),
            Num(BlockNumber),
            Block(Block),
        }

        async fn get_logs<T: APIAdapter>(
            adapter: &T,
            position: BlockPosition,
            topics: &[H256],
            logs: &mut Vec<Web3Log>,
            address: Option<&Vec<H160>>,
        ) -> RpcResult<()> {
            let extend_logs = |logs: &mut Vec<Web3Log>, receipts: Vec<Option<Receipt>>| {
                let mut index = 0;
                for receipt in receipts.into_iter().flatten() {
                    let log_len = receipt.logs.len();
                    match address {
                        Some(s) if s.contains(&receipt.sender) => {
                            from_receipt_to_web3_log(index, topics, &receipt, logs)
                        }
                        None => from_receipt_to_web3_log(index, topics, &receipt, logs),
                        _ => (),
                    }
                    index += log_len;
                }
            };

            match position {
                BlockPosition::Hash(hash) => {
                    match adapter
                        .get_block_by_hash(Context::new(), hash)
                        .await
                        .map_err(|e| Error::Custom(e.to_string()))?
                    {
                        Some(block) => {
                            let receipts = adapter
                                .get_receipts_by_hashes(
                                    Context::new(),
                                    block.header.number,
                                    &block.tx_hashes,
                                )
                                .await
                                .map_err(|e| Error::Custom(e.to_string()))?;
                            extend_logs(logs, receipts);
                            Ok(())
                        }
                        None => Err(Error::Custom(format!(
                            "Invalid block hash
                    {}",
                            hash
                        ))),
                    }
                }
                BlockPosition::Num(n) => {
                    let block = adapter
                        .get_block_by_number(Context::new(), Some(n))
                        .await
                        .map_err(|e| Error::Custom(e.to_string()))?
                        .unwrap();
                    let receipts = adapter
                        .get_receipts_by_hashes(
                            Context::new(),
                            block.header.number,
                            &block.tx_hashes,
                        )
                        .await
                        .map_err(|e| Error::Custom(e.to_string()))?;

                    extend_logs(logs, receipts);
                    Ok(())
                }
                BlockPosition::Block(block) => {
                    let receipts = adapter
                        .get_receipts_by_hashes(
                            Context::new(),
                            block.header.number,
                            &block.tx_hashes,
                        )
                        .await
                        .map_err(|e| Error::Custom(e.to_string()))?;

                    extend_logs(logs, receipts);
                    Ok(())
                }
            }
        }

        let address_filter: Option<Vec<H160>> = filter.address.into();
        let mut all_logs = Vec::new();
        match filter.block_hash {
            Some(hash) => {
                get_logs(
                    &*self.adapter,
                    BlockPosition::Hash(hash),
                    &topics,
                    &mut all_logs,
                    address_filter.as_ref(),
                )
                .await?;
            }
            None => {
                let latest_block = self
                    .adapter
                    .get_block_by_number(Context::new(), None)
                    .await
                    .map_err(|e| Error::Custom(e.to_string()))?
                    .unwrap();
                let latest_number = latest_block.header.number;
                let (start, end) = {
                    let convert = |id: BlockId| -> BlockNumber {
                        match id {
                            BlockId::Num(n) => n,
                            BlockId::Earliest => 0,
                            _ => latest_number,
                        }
                    };

                    (
                        filter.from_block.map(convert).unwrap_or(latest_number),
                        filter.to_block.map(convert).unwrap_or(latest_number),
                    )
                };

                if start > latest_number {
                    return Err(Error::Custom(format!("Invalid from_block {}", start)));
                }

                let mut visiter_last_block = false;
                for n in start..=end {
                    if n == latest_number {
                        visiter_last_block = true;
                    } else {
                        get_logs(
                            &*self.adapter,
                            BlockPosition::Num(n),
                            &topics,
                            &mut all_logs,
                            address_filter.as_ref(),
                        )
                        .await?;
                    }
                }

                if visiter_last_block {
                    get_logs(
                        &*self.adapter,
                        BlockPosition::Block(latest_block),
                        &topics,
                        &mut all_logs,
                        address_filter.as_ref(),
                    )
                    .await?;
                }
            }
        }
        Ok(all_logs)
    }

    #[metrics_rpc("eth_feeHistory")]
    async fn fee_history(
        &self,
        _block_count: u64,
        _newest_block: BlockId,
        _reward_percentiles: Option<Vec<u64>>,
    ) -> RpcResult<Web3FeeHistory> {
        Ok(Web3FeeHistory {
            oldest_block:     U256::from(0),
            reward:           None,
            base_fee_per_gas: Vec::new(),
            gas_used_ratio:   Vec::new(),
        })
    }

    #[metrics_rpc("web3_clientVersion")]
    async fn client_version(&self) -> RpcResult<String> {
        Ok(self.version.clone())
    }

    #[metrics_rpc("eth_accounts")]
    async fn accounts(&self) -> RpcResult<Vec<Hex>> {
        Ok(vec![])
    }

    #[metrics_rpc("web3_sha3")]
    async fn sha3(&self, data: Hex) -> RpcResult<Hash> {
        let decode_data =
            Hex::decode(data.as_string()).map_err(|e| Error::Custom(e.to_string()))?;
        let ret = Hasher::digest(decode_data.as_ref());
        Ok(ret)
    }

    #[metrics_rpc("eth_getBlockTransactionCountByHash")]
    async fn get_block_transaction_count_by_hash(&self, hash: Hash) -> RpcResult<U256> {
        Ok(self
            .adapter
            .get_block_by_hash(Context::new(), hash)
            .await
            .map_err(|e| Error::Custom(e.to_string()))?
            .map(|b| U256::from(b.tx_hashes.len()))
            .unwrap_or_default())
    }

    #[metrics_rpc("eth_getTransactionByBlockHashAndIndex")]
    async fn get_transaction_by_block_hash_and_index(
        &self,
        hash: Hash,
        position: U256,
    ) -> RpcResult<Option<Web3Transaction>> {
        if position > U256::from(usize::MAX) {
            return Err(Error::Custom(format!("invalid position: {}", position)));
        }

        let mut raw = [0u8; 32];

        position.to_little_endian(&mut raw);

        let mut raw_index = [0u8; 8];
        raw_index.copy_from_slice(&raw[..8]);
        let index = usize::from_le_bytes(raw_index);
        let block = self
            .adapter
            .get_block_by_hash(Context::new(), hash)
            .await
            .map_err(|e| Error::Custom(e.to_string()))?;

        if let Some(block) = block {
            if let Some(tx_hash) = block.tx_hashes.get(index) {
                return self.get_transaction_by_hash(*tx_hash).await;
            }
        }
        Ok(None)
    }

    #[metrics_rpc("eth_getTransactionByBlockNumberAndIndex")]
    async fn get_transaction_by_block_number_and_index(
        &self,
        number: BlockId,
        position: U256,
    ) -> RpcResult<Option<Web3Transaction>> {
        if position > U256::from(usize::MAX) {
            return Err(Error::Custom(format!("invalid position: {}", position)));
        }

        let mut raw = [0u8; 32];

        position.to_little_endian(&mut raw);

        let mut raw_index = [0u8; 8];
        raw_index.copy_from_slice(&raw[..8]);
        let index = usize::from_le_bytes(raw_index);

        let block = self
            .adapter
            .get_block_by_number(Context::new(), number.into())
            .await
            .map_err(|e| Error::Custom(e.to_string()))?;

        if let Some(block) = block {
            if let Some(tx_hash) = block.tx_hashes.get(index) {
                return self.get_transaction_by_hash(*tx_hash).await;
            }
        }
        Ok(None)
    }

    #[metrics_rpc("eth_getStorageAt")]
    async fn get_storage_at(
        &self,
        address: H160,
        position: U256,
        number: Option<BlockId>,
    ) -> RpcResult<Hex> {
        let block = self
            .adapter
            .get_block_by_number(Context::new(), number.unwrap_or_default().into())
            .await
            .map_err(|e| Error::Custom(e.to_string()))?
            .ok_or_else(|| Error::Custom("Can't find this block".to_string()))?;
        let value = self
            .adapter
            .get_storage_at(Context::new(), address, position, block.header.state_root)
            .await
            .map_err(|e| Error::Custom(e.to_string()))?;

        Ok(Hex::encode(&value))
    }

    async fn coinbase(&self) -> RpcResult<H160> {
        // fixme: how to get the the coinbase value
        Ok(H160::default())
    }

    async fn hashrate(&self) -> RpcResult<U256> {
        Ok(U256::from(1u64))
    }

    async fn submit_work(&self, _nc: U256, _hash: H256, _summary: Hex) -> RpcResult<bool> {
        Ok(true)
    }

    async fn submit_hashrate(&self, _hash_rate: Hex, _client_id: Hex) -> RpcResult<bool> {
        Ok(true)
    }

    fn pprof(&self, _enable: bool) -> RpcResult<bool> {
        #[cfg(feature = "pprof")]
        {
            use std::{
                fs::{create_dir_all, OpenOptions},
                time::Duration,
            };

            let old = self.pprof.load(Ordering::Acquire);
            self.pprof.store(_enable, Ordering::Release);
            if !old && _enable {
                let flag = Arc::clone(&self.pprof);
                let path = self.path.clone();
                std::thread::spawn(move || {
                    use pprof::protos::Message;
                    use std::io::Write;

                    let guard = pprof::ProfilerGuard::new(100).unwrap();
                    while flag.load(Ordering::Acquire) {
                        std::thread::sleep(Duration::from_secs(60));
                        if let Ok(report) = guard.report().build() {
                            create_dir_all(&path).unwrap();
                            let tmp_dir = path.join("tmp");
                            create_dir_all(&tmp_dir).unwrap();
                            let tmp_file = tmp_dir.join("profile.pb");
                            let mut file = OpenOptions::new()
                                .write(true)
                                .create(true)
                                .append(false)
                                .open(&tmp_file)
                                .unwrap();
                            let profile = report.pprof().unwrap();

                            let mut content = Vec::new();
                            profile.encode(&mut content).unwrap();
                            file.write_all(&content).unwrap();
                            file.sync_all().unwrap();
                            move_file(tmp_file, path.join("profile.pb")).unwrap();
                        };
                    }
                });
            }
        }

        Ok(self.pprof.load(Ordering::Acquire))
    }
}

fn mock_header_by_call_req(latest_header: Header, call_req: &Web3CallRequest) -> Header {
    Header {
        prev_hash:                  latest_header.prev_hash,
        proposer:                   latest_header.proposer,
        state_root:                 latest_header.state_root,
        transactions_root:          Default::default(),
        signed_txs_hash:            Default::default(),
        receipts_root:              Default::default(),
        log_bloom:                  Default::default(),
        difficulty:                 latest_header.difficulty,
        timestamp:                  latest_header.timestamp,
        number:                     latest_header.number,
        gas_used:                   latest_header.gas_used,
        gas_limit:                  if let Some(gas_limit) = call_req.gas {
            gas_limit
        } else {
            latest_header.gas_limit
        },
        extra_data:                 Default::default(),
        mixed_hash:                 None,
        nonce:                      if let Some(nonce) = call_req.nonce {
            H64::from_low_u64_le(nonce.as_u64())
        } else {
            latest_header.nonce
        },
        base_fee_per_gas:           if let Some(base_fee) = call_req.max_fee_per_gas {
            base_fee
        } else {
            latest_header.base_fee_per_gas
        },
        proof:                      latest_header.proof,
        last_checkpoint_block_hash: latest_header.last_checkpoint_block_hash,
        chain_id:                   latest_header.chain_id,
    }
}

pub fn from_receipt_to_web3_log(
    index: usize,
    topics: &[H256],
    receipt: &Receipt,
    logs: &mut Vec<Web3Log>,
) {
    for log in &receipt.logs {
        for (idx, topic) in log.topics.iter().enumerate() {
            if topics.is_empty() || topics.contains(topic) {
                let web3_log = Web3Log {
                    address:           receipt.sender,
                    topics:            log.topics.clone(),
                    data:              Hex::encode(&log.data),
                    block_hash:        Some(receipt.block_hash),
                    block_number:      Some(receipt.block_number.into()),
                    transaction_hash:  Some(receipt.tx_hash),
                    transaction_index: Some(receipt.tx_index.into()),
                    log_index:         Some((index + idx).into()),
                    removed:           false,
                };
                logs.push(web3_log);
            }
        }
    }
}

/// This function use `copy` then `remove_file` as a fallback when `rename`
/// failed, this maybe happen when src and dst on different file systems.
#[cfg(feature = "pprof")]
fn move_file<P: AsRef<std::path::Path>>(src: P, dst: P) -> Result<(), std::io::Error> {
    use std::fs::{copy, remove_file, rename};

    if rename(&src, &dst).is_err() {
        copy(&src, &dst)?;
        remove_file(&src)?;
    }
    Ok(())
}<|MERGE_RESOLUTION|>--- conflicted
+++ resolved
@@ -250,11 +250,7 @@
     }
 
     #[metrics_rpc("eth_call")]
-<<<<<<< HEAD
-    async fn call(&self, req: Web3CallRequest, number: BlockId) -> RpcResult<Hex> {
-=======
     async fn call(&self, req: Web3CallRequest, number: Option<BlockId>) -> RpcResult<Hex> {
->>>>>>> 9845466c
         let data_bytes = req
             .data
             .as_ref()
