--- conflicted
+++ resolved
@@ -1,28 +1,15 @@
-<<<<<<< HEAD
 use jsonrpsee::types::Error;
 
 use protocol::traits::{APIAdapter, Context, MemPool, Storage};
 use protocol::types::{
     Bytes, ExitReason, ExitSucceed, Hasher, SignedTransaction, UnverifiedTransaction, H160, H256,
     U256,
-=======
+};
+use protocol::{async_trait, codec::ProtocolCodec};
+
 use crate::adapter::DefaultAPIAdapter;
 use crate::jsonrpc::types::{
-    BlockId, RichTransactionOrHash, Web3Block, Web3CallRequest, Web3SendTrancationRequest,
-    Web3TransactionReceipt
-};
-use crate::jsonrpc::{AxonJsonRpcServer, RpcResult};
-use jsonrpsee::types::Error;
-use protocol::traits::{APIAdapter, Context, MemPool, Storage};
-use protocol::types::{
-    Bytes, ExitReason, ExitSucceed, Hasher, SignedTransaction, H160, H256, U256
->>>>>>> f3739b0a
-};
-use protocol::{async_trait, codec::ProtocolCodec};
-
-use crate::adapter::DefaultAPIAdapter;
-use crate::jsonrpc::types::{
-    BlockId, RichTransactionOrHash, Web3Block, Web3CallRequest, Web3SendTrancationRequest,
+    BlockId, RichTransactionOrHash, Web3Block, Web3CallRequest, Web3SendTrancationRequest,Web3EstimateRequst,
     Web3TransactionReceipt,
 };
 use crate::jsonrpc::{AxonJsonRpcServer, RpcResult};
@@ -53,16 +40,6 @@
         Ok(true)
     }
 
-<<<<<<< HEAD
-=======
-    async fn accounts(&self) -> RpcResult<Option<Vec<String>>> {
-        let mut addresses: Vec<String> = vec![];
-        addresses.push("0x35e70c3f5a794a77efc2ec5ba964bffcc7fd2c0a".to_string());
-        Ok(Some(addresses))
-        // Ok(None)
-    }
-
->>>>>>> f3739b0a
     /// Sends signed transaction, returning its hash.
     async fn send_raw_transaction(&self, tx: Bytes) -> RpcResult<H256> {
         let utx = UnverifiedTransaction::decode(&tx[1..])
@@ -182,7 +159,6 @@
         Ok(account.balance)
     }
 
-<<<<<<< HEAD
     async fn chain_id(&self) -> RpcResult<U256> {
         self.adapter
             .get_latest_block(Context::new())
@@ -274,116 +250,15 @@
         Ok(codebytes)
     }
 
-    async fn estimate_gas(&self, req: Web3CallRequest) -> RpcResult<Option<u64>> {
-        let gentx = req.create_signedtransaction_by_web3allrequest();
+    async fn estimate_gas(&self, req: Web3EstimateRequst) -> RpcResult<Option<U256>> {
+        let gentx = req.create_signedtransaction_by_web3estimaterequst();
         let rpx = self.adapter.evm_call(gentx).await;
-        if rpx.exit_reason != ExitReason::Succeed(ExitSucceed::Returned) {
-            Ok(None)
-        } else {
-            Ok(Some(rpx.gas_used))
-        }
-=======
-    async fn chainid(&self) -> RpcResult<U256> {
-        Ok(U256::from("1389"))
-        //    self.adapter
-        //         .get_latest_block(Context::new())
-        //         .await
-        //         .map(|b| b.header.chain_id.into())
-        //         .map_err(|e| Error::Custom(e.to_string()))
-    }
-
-    async fn estimate_gas(&self, req: Web3CallRequest) -> RpcResult<Option<u64>> {
-        let gentx = req.create_signedtransaction_by_web3allrequest();
-        let rpx = self.adapter.evm_call(gentx).await;
-        if rpx.exit_reason != ExitReason::Succeed(ExitSucceed::Returned) {
-            Ok(None)
-        } else {
-            Ok(Some(rpx.gas_used))
-        }
-    }
-
-    async fn net_version(&self) -> RpcResult<U256> {
-        self.chainid().await
-    }
-
-    async fn call(&self, w3crequest: Web3CallRequest) -> RpcResult<Option<Vec<u8>>> {
-        let gentx = w3crequest.create_signedtransaction_by_web3allrequest();
-        let rpx = self.adapter.evm_call(gentx).await;
-        if rpx.exit_reason != ExitReason::Succeed(ExitSucceed::Returned) {
-            Ok(None)
-        } else {
-            Ok(Some(rpx.ret))
-        }
-    }
-
-    async fn get_code(&self, address: H160, number: Option<u64>) -> RpcResult<Vec<u8>> {
-        let block;
-        let uncodestr = "0x0";
-        match number {
-            Some(num) => {
-                block = self
-                    .adapter
-                    .get_block_by_number(Context::new(), Some(num))
-                    .await
-                    .map_err(|e| Error::Custom(e.to_string()))?;
-            }
-            _ => {
-                block = Some(
-                    self.adapter
-                        .get_latest_block(Context::new())
-                        .await
-                        .map_err(|e| Error::Custom(e.to_string()))?,
-                )
-            }
-        };
-
-        let codebytes = match block {
-            Some(b) => {
-                let ret = Web3Block::from(b);
-                let mytruascations: Vec<RichTransactionOrHash> = ret
-                    .transactions
-                    .into_iter()
-                    .filter(|item| match item {
-                        RichTransactionOrHash::Hash(_) => false,
-                        RichTransactionOrHash::Rich(stx) => {
-                            if stx.sender == address {
-                                true
-                            } else {
-                                false
-                            }
-                        }
-                    })
-                    .map(|v| v)
-                    .collect();
-                if mytruascations.len() <= 0 {
-                    uncodestr.as_bytes().to_vec()
-                } else {
-                    let mut data: Vec<Vec<u8>> = vec![];
-                    for tx in mytruascations {
-                        if let RichTransactionOrHash::Rich(st) = tx {
-                            let datahash = Hasher::digest(st.transaction.unsigned.data);
-                            let code = self
-                                .adapter
-                                .get_code_by_hash(Context::new(), &datahash)
-                                .await
-                                .map_err(|e| Error::Custom(e.to_string()))?;
-                            if let Some(c) = code {
-                                data.push(c.to_vec());
-                            } else {
-                                // vec![]//  data.push();
-                            }
-                        }
-                    }
-                    if data.len() <= 0 {
-                        data.push(uncodestr.as_bytes().to_vec());
-                    }
-                    data.get(0).unwrap().clone() // "0x0".as_bytes().to_vec()
-                }
-            }
-            None => uncodestr.as_bytes().to_vec(),
-        };
-        Ok(codebytes)
->>>>>>> f3739b0a
+        Ok(Some(rpx.gas_used.into()))
+        // if rpx.exit_reason != ExitReason::Succeed(ExitSucceed::Stopped) {
+        //     Ok(None)
+        // } else {
+        //     Ok(Some(rpx.gas_used))
+        // }
     }
 
     async fn get_transaction_receipt(
