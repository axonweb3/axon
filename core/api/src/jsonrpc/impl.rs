--- conflicted
+++ resolved
@@ -141,7 +141,6 @@
         }
     }
 
-<<<<<<< HEAD
     #[metrics_rpc("eth_getBlockByHash")]
     async fn get_block_by_hash(
         &self,
@@ -180,8 +179,6 @@
         }
     }
 
-=======
->>>>>>> 8dee63b3
     #[metrics_rpc("eth_getTransactionCount")]
     async fn get_transaction_count(&self, address: H160, number: BlockId) -> RpcResult<U256> {
         let account = self
@@ -321,11 +318,7 @@
         Ok(U256::from(8u64))
     }
 
-<<<<<<< HEAD
-    // #[metrics_rpc("net_listening")]
-=======
     #[metrics_rpc("net_listening")]
->>>>>>> 8dee63b3
     async fn listening(&self) -> RpcResult<bool> {
         Ok(true)
     }
@@ -338,11 +331,7 @@
             .map_err(|e| Error::Custom(e.to_string()))
     }
 
-<<<<<<< HEAD
-    #[metrics_rpc("eth_syncing")]
-=======
     // #[metrics_rpc("eth_syncing")]
->>>>>>> 8dee63b3
     async fn syncing(&self) -> RpcResult<Web3SyncStatus> {
         Ok(SYNC_STATUS.read().clone().into())
     }
