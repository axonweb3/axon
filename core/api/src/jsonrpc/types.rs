--- conflicted
+++ resolved
@@ -1,20 +1,15 @@
 use std::fmt;
 use std::str::FromStr;
-<<<<<<< HEAD
 
 use serde::de::{Error, MapAccess, Visitor};
 use serde::{Deserialize, Deserializer, Serialize, Serializer};
 
-=======
->>>>>>> f3739b0a
 use protocol::codec::ProtocolCodec;
 use protocol::types::{
     AccessList, Block, Bloom, Bytes, Hash, Hasher, Log, Public, Receipt, SignatureComponents,
     SignedTransaction, Transaction, TransactionAction, UnverifiedTransaction, H160, H256, H64,
     U256, U64,
 };
-use serde::de::{Error, MapAccess, Visitor};
-use serde::{Deserialize, Deserializer, Serialize, Serializer};
 
 #[allow(clippy::large_enum_variant)]
 #[derive(Deserialize, Clone, Debug, PartialEq, Eq)]
@@ -55,7 +50,53 @@
     pub value:    Option<U256>,
 }
 
-<<<<<<< HEAD
+
+#[derive(Serialize, Deserialize, Clone, Debug, PartialEq, Eq)]
+#[serde(rename_all = "camelCase")]
+pub struct Web3EstimateRequst {
+    pub from: Option<H160>,
+    pub value:      U256,
+    pub data:    Option<Bytes>,
+}
+
+impl Web3EstimateRequst {
+    pub fn create_signedtransaction_by_web3estimaterequst(&self) -> SignedTransaction {
+        SignedTransaction {
+            transaction: UnverifiedTransaction {
+                unsigned:  Transaction {
+                    nonce:                    U256::default(),
+                    max_priority_fee_per_gas: U256::default(),
+                    gas_price:                U256::default(),
+                    gas_limit:                U256::from_str("0x1000000000").unwrap(),
+                    action:                   TransactionAction::Call(H160::default()),
+                    value:                     self.value,
+                    data:                     if let Some(dx) = &self.data {
+                        dx.clone()
+                    } else {
+                        Bytes::default()
+                    },
+                    access_list:              Vec::new(),
+                },
+                signature: Some(SignatureComponents {
+                    standard_v: 0,
+                    r:          H256::default(),
+                    s:          H256::default(),
+                }),
+                chain_id:  0u64,
+                hash:      H256::default(),
+            },
+            sender:      if let Some(addr) = self.from {
+                addr
+            } else {
+                H160::default()
+            },
+            public:      Some(Public::default()),
+        }
+    }
+}
+
+
+
 #[derive(Serialize, Deserialize, Clone, Debug, PartialEq, Eq)]
 #[serde(rename_all = "camelCase")]
 pub struct Web3CallRequest {
@@ -66,24 +107,14 @@
 
 impl Web3CallRequest {
     pub fn create_signedtransaction_by_web3allrequest(&self) -> SignedTransaction {
-=======
-impl Web3SendTrancationRequest {
-    pub fn create_signedtransaction_by_web3sendtrancationrequest(&self) -> SignedTransaction {
->>>>>>> f3739b0a
         SignedTransaction {
             transaction: UnverifiedTransaction {
                 unsigned:  Transaction {
                     nonce:                    U256::default(),
                     max_priority_fee_per_gas: U256::default(),
-<<<<<<< HEAD
                     gas_price:                U256::default(),
                     gas_limit:                U256::from_str("0x1000000000").unwrap(),
                     action:                   TransactionAction::Call(self.to),
-=======
-                    gas_price:                self.gasprice,
-                    gas_limit:                U256::from_str("0x1000000000").unwrap(),
-                    action:                   TransactionAction::Create,
->>>>>>> f3739b0a
                     value:                    U256::default(),
                     data:                     if let Some(dx) = &self.data {
                         dx.clone()
@@ -97,22 +128,14 @@
                     r:          H256::default(),
                     s:          H256::default(),
                 }),
-<<<<<<< HEAD
                 chain_id:  0u64,
                 hash:      H256::default(),
             },
             sender:      if let Some(addr) = self.address {
-=======
-                chain_id:  0x1389,
-                hash:      H256::default(),
-            },
-            sender:      if let Some(addr) = self.from {
->>>>>>> f3739b0a
                 addr
             } else {
                 H160::default()
             },
-<<<<<<< HEAD
             public:      Some(Public::default()),
         }
     }
@@ -120,37 +143,14 @@
 
 impl Web3SendTrancationRequest {
     pub fn create_signedtransaction_by_web3sendtrancationrequest(&self) -> SignedTransaction {
-=======
-            public:      Public::default(),
-        }
-    }
-}
-
-#[derive(Serialize, Deserialize, Clone, Debug, PartialEq, Eq)]
-#[serde(rename_all = "camelCase")]
-pub struct Web3CallRequest {
-    pub address: Option<H160>,
-    pub to:      H160,
-    pub data:    Option<Bytes>,
-}
-
-impl Web3CallRequest {
-    pub fn create_signedtransaction_by_web3allrequest(&self) -> SignedTransaction {
->>>>>>> f3739b0a
         SignedTransaction {
             transaction: UnverifiedTransaction {
                 unsigned:  Transaction {
                     nonce:                    U256::default(),
                     max_priority_fee_per_gas: U256::default(),
-<<<<<<< HEAD
                     gas_price:                self.gasprice,
                     gas_limit:                U256::from_str("0x1000000000").unwrap(),
                     action:                   TransactionAction::Create,
-=======
-                    gas_price:                U256::default(),
-                    gas_limit:                U256::from_str("0x1000000000").unwrap(),
-                    action:                   TransactionAction::Call(self.to),
->>>>>>> f3739b0a
                     value:                    U256::default(),
                     data:                     if let Some(dx) = &self.data {
                         dx.clone()
@@ -164,26 +164,15 @@
                     r:          H256::default(),
                     s:          H256::default(),
                 }),
-<<<<<<< HEAD
                 chain_id:  0x1389,
                 hash:      H256::default(),
             },
             sender:      if let Some(addr) = self.from {
-=======
-                chain_id:  0u64,
-                hash:      H256::default(),
-            },
-            sender:      if let Some(addr) = self.address {
->>>>>>> f3739b0a
                 addr
             } else {
                 H160::default()
             },
-<<<<<<< HEAD
             public:      Some(Public::default()),
-=======
-            public:      Public::default(),
->>>>>>> f3739b0a
         }
     }
 }
