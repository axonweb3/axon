--- conflicted
+++ resolved
@@ -154,10 +154,6 @@
             };
             let wallet = builder.build().map_err(MainError::WalletError)?;
             let addr = wallet.address();
-<<<<<<< HEAD
-            println!("{:?}", addr);
-=======
->>>>>>> 1ae09331
             mpt.insert(addr.as_bytes(), &distribute_account)?;
         }
 
