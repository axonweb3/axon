--- conflicted
+++ resolved
@@ -374,26 +374,21 @@
             metadata.max_tx_size,
         );
 
-<<<<<<< HEAD
+
         // start cross chain client
-        let cross_client_adapter = DefaultCrossAdapter::new(
-=======
         let cross_client = DefaultCrossAdapter::new(
->>>>>>> 3c39e3a6
             self.config.clone(),
             Secp256k1PrivateKey::try_from(hex_privkey.as_ref()).unwrap(),
             Arc::clone(&mempool),
             Arc::clone(&storage),
             Arc::clone(&trie_db),
         );
-<<<<<<< HEAD
-        tokio::spawn(cross_client_adapter.run());
-=======
+        let cross_handle = cross_client.handle();
+
         // start cross chain client
         if self.config.cross_client.enable {
             tokio::spawn(cross_client.run());
         }
->>>>>>> 3c39e3a6
 
         let consensus_interval = metadata.interval;
         let status_agent = StatusAgent::new(current_consensus_status);
@@ -419,7 +414,7 @@
             Arc::clone(&storage),
             Arc::clone(&trie_db),
             Arc::clone(&crypto),
-            Arc::clone(&cross_client),
+            Arc::new(cross_handle),
         )?;
 
         let consensus_adapter = Arc::new(consensus_adapter);
