[package]
name = "core-metadata"
version = "0.1.0"
edition = "2021"
# See more keys and their definitions at https://doc.rust-lang.org/cargo/reference/manifest.html

[dependencies]
arc-swap = "1.5"
cita_trie = "3.0"
common-apm = { path = "../../common/apm" }
<<<<<<< HEAD
ethers-contract = { version = "0.12", features = ["abigen"] }
ethers-core = "0.12"
ethers-providers = "0.12"
=======
ethers-contract = { version = "0.13", features = ["abigen"] }
ethers-core = "0.13"
ethers-providers = "0.13"
>>>>>>> 1ae09331
lazy_static = "1.4"
parking_lot = "0.12"
serde_json = "1.0"

core-executor = { path = "../../core/executor" }
protocol = { path = "../../protocol", package = "axon-protocol" }

[dev-dependencies]
core-storage = { path = "../../core/storage" }
rand = "0.7"<|MERGE_RESOLUTION|>--- conflicted
+++ resolved
@@ -8,15 +8,9 @@
 arc-swap = "1.5"
 cita_trie = "3.0"
 common-apm = { path = "../../common/apm" }
-<<<<<<< HEAD
-ethers-contract = { version = "0.12", features = ["abigen"] }
-ethers-core = "0.12"
-ethers-providers = "0.12"
-=======
 ethers-contract = { version = "0.13", features = ["abigen"] }
 ethers-core = "0.13"
 ethers-providers = "0.13"
->>>>>>> 1ae09331
 lazy_static = "1.4"
 parking_lot = "0.12"
 serde_json = "1.0"
