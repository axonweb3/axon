[package]
edition = "2021"
name = "core-executor"
version = "0.1.0"
# See more keys and their definitions at https://doc.rust-lang.org/cargo/reference/manifest.html

[dependencies]
az = "1.2"
bn = { package = "substrate-bn", version = "0.6" }
cita_trie = "3.0"
crossbeam-channel = "0.5"
evm = { version = "0.35", features = ["tracing"] }
# evm = { git = "https://github.com/KaoImin/evm.git", branch = "debug", features = ["tracing"] }
futures = "0.3"
hasher = "0.1"
lazy_static = "1.4"
log = "0.4"
parking_lot = "0.12"
rand = { version = "0.8", features = ["small_rng"] }
ripemd = "0.1"
rlp = "0.5"
rocksdb = { version = "0.18", package = "ckb-rocksdb" }
rug = "1.16"
sha2 = "0.10"

common-apm = { path = "../../common/apm" }
common-config-parser = { path = "../../common/config-parser" }
common-crypto = { path = "../../common/crypto" }
common-merkle = { path = "../../common/merkle" }
core-interoperation = { path = "../interoperation" }
protocol = { path = "../../protocol", package = "axon-protocol" }

[dev-dependencies]
ckb-jsonrpc-types = "0.104"
common-crypto = { path = "../../common/crypto" }
core-cross-client = { path = "../cross-client" }
core-rpc-client = { path = "../rpc-client" }
core-storage = { path = "../storage" }

ckb-types = "0.104"
criterion = "0.3"
ethabi = "17.1"
ethabi-contract = { git = "https://github.com/rust-ethereum/ethabi.git", rev = "7edf185" }
ethabi-derive = { git = "https://github.com/rust-ethereum/ethabi.git", rev = "7edf185" }
<<<<<<< HEAD
ethers-contract = "0.13"
ethers-core = "0.13"
evm-test-suite = {git = "https://github.com/hongda3141/evm-test-suite.git", rev = "11b057d"}
=======
ethers-contract = "0.17"
ethers-core = "0.17"
>>>>>>> 8a733dd3
getrandom = "0.2"
rlp = "0.5"
serde_json = "1.0"
tempfile = "3.3"

[[bench]]
harness = false
name = "bench_transfer"<|MERGE_RESOLUTION|>--- conflicted
+++ resolved
@@ -42,14 +42,9 @@
 ethabi = "17.1"
 ethabi-contract = { git = "https://github.com/rust-ethereum/ethabi.git", rev = "7edf185" }
 ethabi-derive = { git = "https://github.com/rust-ethereum/ethabi.git", rev = "7edf185" }
-<<<<<<< HEAD
-ethers-contract = "0.13"
-ethers-core = "0.13"
-evm-test-suite = {git = "https://github.com/hongda3141/evm-test-suite.git", rev = "11b057d"}
-=======
 ethers-contract = "0.17"
 ethers-core = "0.17"
->>>>>>> 8a733dd3
+evm-test-suite = {git = "https://github.com/hongda3141/evm-test-suite.git", rev = "11b057d"}
 getrandom = "0.2"
 rlp = "0.5"
 serde_json = "1.0"
