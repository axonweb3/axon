mod error;
mod native_token;
mod trie_db;
mod utils;

pub mod ckb_light_client;
pub mod image_cell;
pub mod metadata;

pub use crate::system_contract::ckb_light_client::CkbLightClientContract;
pub use crate::system_contract::image_cell::ImageCellContract;
pub use crate::system_contract::metadata::MetadataContract;
pub use crate::system_contract::native_token::NativeTokenContract;

use std::path::Path;
use std::sync::Arc;

use arc_swap::ArcSwap;
use common_config_parser::types::ConfigRocksDB;
use once_cell::sync::OnceCell;

use ckb_traits::{CellDataProvider, HeaderProvider};
use ckb_types::core::cell::{CellProvider, CellStatus};
use ckb_types::core::HeaderView;
use ckb_types::{packed, prelude::*};

use protocol::types::{Bytes, Hasher, SignedTransaction, TxResp, H160, H256};
use protocol::{ckb_blake2b_256, traits::ExecutorAdapter};

use crate::system_contract::image_cell::utils::always_success_script_deploy_cell;
use crate::system_contract::trie_db::RocksTrieDB;
use crate::system_contract::utils::generate_mpt_root_changes;

#[macro_export]
macro_rules! exec_try {
    ($func: expr, $gas_limit: expr, $log_msg: literal) => {
        match $func {
            Ok(r) => r,
            Err(e) => {
                log::error!("{:?} {:?}", $log_msg, e);
                return $crate::system_contract::utils::revert_resp($gas_limit);
            }
        }
    };
}

pub const fn system_contract_address(addr: u8) -> H160 {
    H160([
        0xff, 0xff, 0xff, 0xff, 0xff, 0xff, 0xff, 0xff, 0xff, 0xff, 0xff, 0xff, 0xff, 0xff, 0xff,
        0xff, 0xff, 0xff, 0xff, addr,
    ])
}

/// System contract init section. It needs to initialize two databases, one for
/// Metadata and one for CkbLightClient&ImageCell
static HEADER_CELL_DB: OnceCell<Arc<RocksTrieDB>> = OnceCell::new();
static METADATA_DB: OnceCell<Arc<RocksTrieDB>> = OnceCell::new();

const HEADER_CELL_DB_CACHE_SIZE: usize = 20;
const METADATA_DB_CACHE_SIZE: usize = 20;

lazy_static::lazy_static! {
    pub static ref HEADER_CELL_ROOT_KEY: H256 = Hasher::digest("header_cell_mpt_root");
    static ref CURRENT_HEADER_CELL_ROOT: ArcSwap<H256> = ArcSwap::from_pointee(H256::default());
    static ref METADATA_ROOT_KEY: H256 = Hasher::digest("metadata_root");
    static ref CURRENT_METADATA_ROOT: ArcSwap<H256> = ArcSwap::from_pointee(H256::default());
}

pub fn init<P: AsRef<Path>, Adapter: ExecutorAdapter>(
    path: P,
    config: ConfigRocksDB,
<<<<<<< HEAD
    mut adapter: Adapter,
=======
    adapter: &mut Adapter,
>>>>>>> 52348361
) {
    // Init metadata db
    let current_metadata_root = adapter.storage(MetadataContract::ADDRESS, *METADATA_ROOT_KEY);
    CURRENT_METADATA_ROOT.store(Arc::new(current_metadata_root));

    let metadata_db_path = path.as_ref().join("metadata");
    METADATA_DB.get_or_init(|| {
        Arc::new(
            RocksTrieDB::new(metadata_db_path, config.clone(), METADATA_DB_CACHE_SIZE)
                .expect("[system contract] metadata new rocksdb error"),
        )
    });

    // Init header cell db
    let header_cell_db_path = path.as_ref().join("header_cell");
    HEADER_CELL_DB.get_or_init(|| {
        Arc::new(
            RocksTrieDB::new(
                header_cell_db_path,
                config.clone(),
                HEADER_CELL_DB_CACHE_SIZE,
            )
            .expect("[system contract] header&cell new rocksdb error"),
        )
    });

    let current_cell_root = adapter.storage(CkbLightClientContract::ADDRESS, *HEADER_CELL_ROOT_KEY);

    if current_cell_root.is_zero() {
        // todo need refactoring
        ImageCellContract::default()
            .save_cells(vec![always_success_script_deploy_cell()], 0)
            .unwrap();
<<<<<<< HEAD
        return update_mpt_root(&mut adapter, CkbLightClientContract::ADDRESS);
=======
        let changes = generate_mpt_root_changes(adapter, ImageCellContract::ADDRESS);
        return adapter.apply(changes, vec![], false);
>>>>>>> 52348361
    }

    CURRENT_HEADER_CELL_ROOT.store(Arc::new(current_cell_root));
}

pub trait SystemContract {
    const ADDRESS: H160;

    fn exec_<Adapter: ExecutorAdapter>(
        &self,
        adapter: &mut Adapter,
        tx: &SignedTransaction,
    ) -> TxResp;
}

pub fn system_contract_dispatch<Adapter: ExecutorAdapter>(
    adapter: &mut Adapter,
    tx: &SignedTransaction,
) -> Option<TxResp> {
    if let Some(addr) = tx.get_to() {
        log::info!("execute addr {:}", addr);
        if addr == NativeTokenContract::ADDRESS {
            return Some(NativeTokenContract::default().exec_(adapter, tx));
        } else if addr == MetadataContract::ADDRESS {
            return Some(MetadataContract::default().exec_(adapter, tx));
        } else if addr == CkbLightClientContract::ADDRESS {
            return Some(CkbLightClientContract::default().exec_(adapter, tx));
        } else if addr == ImageCellContract::ADDRESS {
            return Some(ImageCellContract::default().exec_(adapter, tx));
        }
    }

    None
}

#[derive(Default, Clone, Debug)]
pub struct DataProvider;

impl CellProvider for DataProvider {
    fn cell(&self, out_point: &packed::OutPoint, _eager_load: bool) -> CellStatus {
        if let Some(c) = ImageCellContract::default()
            .get_cell(&(out_point).into())
            .ok()
            .flatten()
        {
            return CellStatus::Live(c.into_meta(out_point));
        }

        CellStatus::Unknown
    }
}

impl CellDataProvider for DataProvider {
    fn get_cell_data(&self, out_point: &packed::OutPoint) -> Option<Bytes> {
        ImageCellContract::default()
            .get_cell(&(out_point.into()))
            .ok()
            .flatten()
            .map(|info| info.cell_data)
    }

    fn get_cell_data_hash(&self, out_point: &packed::OutPoint) -> Option<packed::Byte32> {
        self.get_cell_data(out_point).map(|data| {
            if data.is_empty() {
                packed::Byte32::zero()
            } else {
                ckb_blake2b_256(data).pack()
            }
        })
    }
}

impl HeaderProvider for DataProvider {
    fn get_header(&self, hash: &packed::Byte32) -> Option<HeaderView> {
        let block_hash = hash.unpack();
        CkbLightClientContract::default()
            .get_header_by_block_hash(&H256(block_hash.0))
            .ok()
            .flatten()
            .map(|h| h.into_view())
    }
}<|MERGE_RESOLUTION|>--- conflicted
+++ resolved
@@ -69,11 +69,7 @@
 pub fn init<P: AsRef<Path>, Adapter: ExecutorAdapter>(
     path: P,
     config: ConfigRocksDB,
-<<<<<<< HEAD
-    mut adapter: Adapter,
-=======
     adapter: &mut Adapter,
->>>>>>> 52348361
 ) {
     // Init metadata db
     let current_metadata_root = adapter.storage(MetadataContract::ADDRESS, *METADATA_ROOT_KEY);
@@ -107,12 +103,8 @@
         ImageCellContract::default()
             .save_cells(vec![always_success_script_deploy_cell()], 0)
             .unwrap();
-<<<<<<< HEAD
-        return update_mpt_root(&mut adapter, CkbLightClientContract::ADDRESS);
-=======
         let changes = generate_mpt_root_changes(adapter, ImageCellContract::ADDRESS);
         return adapter.apply(changes, vec![], false);
->>>>>>> 52348361
     }
 
     CURRENT_HEADER_CELL_ROOT.store(Arc::new(current_cell_root));
