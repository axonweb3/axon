mod abi;
mod store;

pub mod utils;

pub use abi::image_cell_abi;
pub use store::{CellInfo, CellKey};

use ethers::abi::AbiDecode;
use std::sync::atomic::{AtomicBool, Ordering};

use protocol::traits::ExecutorAdapter;
use protocol::types::{SignedTransaction, TxResp, H160, H256};
use protocol::ProtocolResult;

use crate::system_contract::image_cell::store::ImageCellStore;
use crate::system_contract::utils::{succeed_resp, update_states};
use crate::system_contract::{system_contract_address, SystemContract, CURRENT_HEADER_CELL_ROOT};
use crate::{exec_try, MPTTrie};

static ALLOW_READ: AtomicBool = AtomicBool::new(false);

#[derive(Default)]
pub struct ImageCellContract;

impl SystemContract for ImageCellContract {
    const ADDRESS: H160 = system_contract_address(0x3);

    fn exec_<Adapter: ExecutorAdapter>(
        &self,
        adapter: &mut Adapter,
        tx: &SignedTransaction,
    ) -> TxResp {
<<<<<<< HEAD
=======
        let sender = tx.sender;
>>>>>>> 52348361
        let tx = &tx.transaction.unsigned;
        let tx_data = tx.data();
        let gas_limit = *tx.gas_limit();

        let mut store = exec_try!(
            ImageCellStore::new(),
            gas_limit,
            "[image cell] init image cell mpt"
        );

        let call_abi = exec_try!(
            image_cell_abi::ImageCellContractCalls::decode(tx_data),
            gas_limit,
            "[image cell] invalid tx data"
        );

        match call_abi {
            image_cell_abi::ImageCellContractCalls::SetState(data) => {
                ALLOW_READ.store(data.allow_read, Ordering::Relaxed);
            }
            image_cell_abi::ImageCellContractCalls::Update(data) => {
                exec_try!(store.update(data), gas_limit, "[image cell] update error:");
            }
            image_cell_abi::ImageCellContractCalls::Rollback(data) => {
                exec_try!(
                    store.rollback(data),
                    gas_limit,
                    "[image cell] rollback error:"
                );
            }
        }

<<<<<<< HEAD
        update_mpt_root(adapter, ImageCellContract::ADDRESS);
=======
        update_states(adapter, sender, Self::ADDRESS);
>>>>>>> 52348361

        succeed_resp(gas_limit)
    }
}

impl ImageCellContract {
    pub fn get_root(&self) -> H256 {
        **CURRENT_HEADER_CELL_ROOT.load()
    }

    pub fn get_cell(&self, key: &CellKey) -> ProtocolResult<Option<CellInfo>> {
        ImageCellStore::new()?.get_cell(key)
    }

    pub fn allow_read(&self) -> bool {
        ALLOW_READ.load(Ordering::Relaxed)
    }

    pub fn save_cells(
        &self,
        cells: Vec<image_cell_abi::CellInfo>,
        created_number: u64,
    ) -> ProtocolResult<()> {
        ImageCellStore::new()?.save_cells(cells, created_number)
    }
}<|MERGE_RESOLUTION|>--- conflicted
+++ resolved
@@ -31,10 +31,7 @@
         adapter: &mut Adapter,
         tx: &SignedTransaction,
     ) -> TxResp {
-<<<<<<< HEAD
-=======
         let sender = tx.sender;
->>>>>>> 52348361
         let tx = &tx.transaction.unsigned;
         let tx_data = tx.data();
         let gas_limit = *tx.gas_limit();
@@ -67,12 +64,7 @@
             }
         }
 
-<<<<<<< HEAD
-        update_mpt_root(adapter, ImageCellContract::ADDRESS);
-=======
         update_states(adapter, sender, Self::ADDRESS);
->>>>>>> 52348361
-
         succeed_resp(gas_limit)
     }
 }
