--- conflicted
+++ resolved
@@ -1,10 +1,6 @@
 [package]
 name = "axon"
-<<<<<<< HEAD
-version = "0.3.0-alpha"
-=======
 version = "0.3.0-beta"
->>>>>>> dd35f500
 authors = ["Nervos Dev <dev@nervos.org>"]
 edition = "2021"
 repository = "https://github.com/axonweb3/axon"
