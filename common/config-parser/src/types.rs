use std::collections::HashMap;
use std::net::SocketAddr;
use std::path::PathBuf;

use serde::Deserialize;
use tentacle_multiaddr::MultiAddr;

use core_consensus::{DEFAULT_OVERLORD_GAP, DEFAULT_SYNC_TXS_CHUNK_SIZE};
use core_mempool::{DEFAULT_BROADCAST_TXS_INTERVAL, DEFAULT_BROADCAST_TXS_SIZE};
use protocol::types::{Hex, H160, H256};

#[derive(Clone, Debug, Deserialize)]
pub struct ConfigApi {
    pub http_listening_address: Option<SocketAddr>,
    pub ws_listening_address:   Option<SocketAddr>,
    #[serde(default)]
    pub maxconn:                usize,
    #[serde(default)]
    pub max_payload_size:       usize,
    pub enable_dump_profile:    Option<bool>,
}

#[derive(Clone, Debug, Deserialize)]
pub struct ConfigGraphQLTLS {
    pub private_key_file_path:       PathBuf,
    pub certificate_chain_file_path: PathBuf,
}

#[derive(Clone, Debug, Deserialize)]
pub struct ConfigNetwork {
    pub bootstraps:                 Option<Vec<ConfigNetworkBootstrap>>,
    pub allowlist:                  Option<Vec<String>>,
    pub allowlist_only:             Option<bool>,
    pub trust_interval_duration:    Option<u64>,
    pub trust_max_history_duration: Option<u64>,
    pub fatal_ban_duration:         Option<u64>,
    pub soft_ban_duration:          Option<u64>,
    pub max_connected_peers:        Option<usize>,
    pub same_ip_conn_limit:         Option<usize>,
    pub inbound_conn_limit:         Option<usize>,
    pub listening_address:          MultiAddr,
    pub rpc_timeout:                Option<u64>,
    pub selfcheck_interval:         Option<u64>,
    pub send_buffer_size:           Option<usize>,
    pub write_timeout:              Option<u64>,
    pub recv_buffer_size:           Option<usize>,
    pub max_frame_length:           Option<usize>,
    pub max_wait_streams:           Option<usize>,
    pub ping_interval:              Option<u64>,
}

#[derive(Clone, Debug, Deserialize)]
pub struct ConfigNetworkBootstrap {
    pub multi_address: MultiAddr,
}

fn default_overlord_gap() -> usize {
    DEFAULT_OVERLORD_GAP
}

fn default_sync_txs_chunk_size() -> usize {
    DEFAULT_SYNC_TXS_CHUNK_SIZE
}

#[derive(Clone, Debug, Deserialize)]
pub struct ConfigConsensus {
    #[serde(default = "default_overlord_gap")]
    pub overlord_gap:        usize,
    #[serde(default = "default_sync_txs_chunk_size")]
    pub sync_txs_chunk_size: usize,
}

fn default_broadcast_txs_size() -> usize {
    DEFAULT_BROADCAST_TXS_SIZE
}

fn default_broadcast_txs_interval() -> u64 {
    DEFAULT_BROADCAST_TXS_INTERVAL
}

#[derive(Clone, Debug, Deserialize)]
pub struct ConfigMempool {
    pub pool_size:   u64,
    pub timeout_gap: u64,

    #[serde(default = "default_broadcast_txs_size")]
    pub broadcast_txs_size:     usize,
    #[serde(default = "default_broadcast_txs_interval")]
    pub broadcast_txs_interval: u64,
}

#[derive(Clone, Debug, Deserialize)]
pub struct ConfigExecutor {
    pub light:             bool,
    pub triedb_cache_size: usize,
}

#[derive(Clone, Debug, Deserialize)]
pub struct ConfigRocksDB {
    pub max_open_files: i32,
}

impl Default for ConfigRocksDB {
    fn default() -> Self {
        Self { max_open_files: 64 }
    }
}

#[derive(Clone, Debug, Deserialize)]
pub struct ConfigLogger {
    pub filter:                     String,
    pub log_to_console:             bool,
    pub console_show_file_and_line: bool,
    pub log_to_file:                bool,
    pub metrics:                    bool,
    pub log_path:                   PathBuf,
    pub file_size_limit:            u64,
    #[serde(default)]
    pub modules_level:              HashMap<String, String>,
}

impl Default for ConfigLogger {
    fn default() -> Self {
        Self {
            filter:                     "info".into(),
            log_to_console:             true,
            console_show_file_and_line: false,
            log_to_file:                true,
            metrics:                    true,
            log_path:                   "logs/".into(),
            file_size_limit:            1024 * 1024 * 1024, // GiB
            modules_level:              HashMap::new(),
        }
    }
}

#[derive(Clone, Debug, Deserialize)]
pub struct ConfigAPM {
    pub service_name:       String,
    pub tracing_address:    SocketAddr,
    pub tracing_batch_size: Option<usize>,
}

#[derive(Clone, Debug, Deserialize)]
pub struct ConfigCrossClient {
<<<<<<< HEAD
    pub axon_udt_hash:       H256,
    pub ckb_uri:             String,
    pub start_block_number:  u64,
    pub checkpoint_interval: u64,
=======
    pub axon_udt_hash:      H256,
    pub ckb_uri:            String,
    pub mercury_uri:        String,
    pub start_block_number: u64,
    pub pk:                 Vec<u8>,
    pub enable:             bool,

    pub admin_address:        H160,
    pub node_address:         H160,
    pub selection_lock_hash:  H256,
    pub checkpoint_type_hash: H256,
>>>>>>> 3c39e3a6
}

#[derive(Clone, Debug, Deserialize)]
pub struct Config {
    // crypto
    pub privkey:   Hex,
    // db config
    pub data_path: PathBuf,

    pub rpc:                    ConfigApi,
    pub network:                ConfigNetwork,
    pub mempool:                ConfigMempool,
    pub executor:               ConfigExecutor,
    pub consensus:              ConfigConsensus,
    #[serde(default)]
    pub logger:                 ConfigLogger,
    #[serde(default)]
    pub rocksdb:                ConfigRocksDB,
    pub apm:                    Option<ConfigAPM>,
    pub cross_client:           ConfigCrossClient,
    pub asset_contract_address: H256,
}

impl Config {
    pub fn data_path_for_state(&self) -> PathBuf {
        let mut path_state = self.data_path.clone();
        path_state.push("rocksdb");
        path_state.push("state_data");
        path_state
    }

    pub fn data_path_for_block(&self) -> PathBuf {
        let mut path_state = self.data_path.clone();
        path_state.push("rocksdb");
        path_state.push("block_data");
        path_state
    }

    pub fn data_path_for_txs_wal(&self) -> PathBuf {
        let mut path_state = self.data_path.clone();
        path_state.push("txs_wal");
        path_state
    }

    pub fn data_path_for_consensus_wal(&self) -> PathBuf {
        let mut path_state = self.data_path.clone();
        path_state.push("consensus_wal");
        path_state
    }
}<|MERGE_RESOLUTION|>--- conflicted
+++ resolved
@@ -143,12 +143,6 @@
 
 #[derive(Clone, Debug, Deserialize)]
 pub struct ConfigCrossClient {
-<<<<<<< HEAD
-    pub axon_udt_hash:       H256,
-    pub ckb_uri:             String,
-    pub start_block_number:  u64,
-    pub checkpoint_interval: u64,
-=======
     pub axon_udt_hash:      H256,
     pub ckb_uri:            String,
     pub mercury_uri:        String,
@@ -160,7 +154,6 @@
     pub node_address:         H160,
     pub selection_lock_hash:  H256,
     pub checkpoint_type_hash: H256,
->>>>>>> 3c39e3a6
 }
 
 #[derive(Clone, Debug, Deserialize)]
