#![allow(non_snake_case)]
use crate::metrics::{
    auto_flush_from, exponential_buckets, make_auto_flush_static_metric, register_counter_vec,
    register_histogram_vec, CounterVec, HistogramVec,
};

use lazy_static::lazy_static;

make_auto_flush_static_metric! {
    pub label_enum RequestKind {
        eth_sendRawTransaction,
        eth_getTransactionByHash,
        eth_getBlockByNumber,
        eth_blockNumber,
<<<<<<< HEAD
        eth_getBlockByHash,
=======
>>>>>>> 8dee63b3
        eth_getTransactionCount,
        eth_getBlockTransactionCountByNumber,
        eth_getBalance,
        eth_call,
        eth_estimateGas,
        eth_chainId,
        net_version,
        eth_getCode,
        eth_getTransactionReceipt,
<<<<<<< HEAD
        net_peerCount,
        net_listening,
        eth_gasPrice,
        eth_syncing,
=======
        net_listening,
        eth_gasPrice,
>>>>>>> 8dee63b3
        eth_getLogs,
        get_block,
    }

    pub label_enum Request_Result {
        success,
        failure,
    }

    pub struct RequestResultCounterVec: LocalCounter {
        "type" => RequestKind,
        "result" => Request_Result,
    }

    pub struct RequestTimeHistogramVec: LocalHistogram {
        "type" => RequestKind,
    }
}

lazy_static! {
    pub static ref API_REQUEST_RESULT_COUNTER_VEC: CounterVec = register_counter_vec!(
        "axon_api_request_result_total",
        "Total number of request result",
        &["type", "result"]
    )
    .expect("request result total");
    pub static ref API_REQUEST_TIME_HISTOGRAM_VEC: HistogramVec = register_histogram_vec!(
        "axon_api_request_time_cost_seconds",
        "Request process time cost",
        &["type"],
        exponential_buckets(0.001, 2.0, 20).expect("api req time expontial")
    )
    .expect("request time cost");
}

lazy_static! {
    pub static ref API_REQUEST_RESULT_COUNTER_VEC_STATIC: RequestResultCounterVec =
        auto_flush_from!(API_REQUEST_RESULT_COUNTER_VEC, RequestResultCounterVec);
    pub static ref API_REQUEST_TIME_HISTOGRAM_STATIC: RequestTimeHistogramVec =
        auto_flush_from!(API_REQUEST_TIME_HISTOGRAM_VEC, RequestTimeHistogramVec);
}<|MERGE_RESOLUTION|>--- conflicted
+++ resolved
@@ -1,4 +1,3 @@
-#![allow(non_snake_case)]
 use crate::metrics::{
     auto_flush_from, exponential_buckets, make_auto_flush_static_metric, register_counter_vec,
     register_histogram_vec, CounterVec, HistogramVec,
@@ -12,10 +11,7 @@
         eth_getTransactionByHash,
         eth_getBlockByNumber,
         eth_blockNumber,
-<<<<<<< HEAD
         eth_getBlockByHash,
-=======
->>>>>>> 8dee63b3
         eth_getTransactionCount,
         eth_getBlockTransactionCountByNumber,
         eth_getBalance,
@@ -25,15 +21,10 @@
         net_version,
         eth_getCode,
         eth_getTransactionReceipt,
-<<<<<<< HEAD
         net_peerCount,
         net_listening,
         eth_gasPrice,
         eth_syncing,
-=======
-        net_listening,
-        eth_gasPrice,
->>>>>>> 8dee63b3
         eth_getLogs,
         get_block,
     }
