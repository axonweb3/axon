--- conflicted
+++ resolved
@@ -256,9 +256,5 @@
 pub enum StoreHeight {
     Pending,
     // Latest,
-<<<<<<< HEAD
-    // Stable(RawHeight), // or equivalently `tendermint::block::Height`
-=======
     // Stable(RawHeight),
->>>>>>> 55fbd0ad
 }